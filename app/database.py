--- conflicted
+++ resolved
@@ -1,4 +1,3 @@
-<<<<<<< HEAD
 from __future__ import annotations
 
 from dataclasses import dataclass
@@ -9,6 +8,7 @@
     JSON,
     Boolean,
     Column,
+    Date,
     DateTime,
     Float,
     ForeignKey,
@@ -16,10 +16,7 @@
     String,
     Text,
 )
-=======
-from sqlalchemy import Column, Integer, String, Boolean, DateTime, Float, Text, JSON, ForeignKey, Date, DECIMAL
-from sqlalchemy.dialects.mysql import VARCHAR, TINYINT
->>>>>>> 1d738bc0
+from sqlalchemy.dialects.mysql import TINYINT, VARCHAR
 from sqlalchemy.ext.declarative import declarative_base
 from sqlalchemy.orm import relationship
 
@@ -84,7 +81,6 @@
         return datetime.fromtimestamp(latest_activity) if latest_activity > 0 else None
 
     # 关联关系
-<<<<<<< HEAD
     lazer_profile = relationship(
         "LazerUserProfile",
         back_populates="user",
@@ -97,11 +93,19 @@
     lazer_achievements = relationship(
         "LazerUserAchievement", back_populates="user", cascade="all, delete-orphan"
     )
+    lazer_profile_sections = relationship(
+        "LazerUserProfileSections",  # 修正类名拼写（添加s）
+        back_populates="user",
+        cascade="all, delete-orphan",
+    )
     statistics = relationship(
         "LegacyUserStatistics", back_populates="user", cascade="all, delete-orphan"
     )
     achievements = relationship(
-        "LazerUserAchievement", back_populates="user", cascade="all, delete-orphan"
+        "LazerUserAchievement",
+        back_populates="user",
+        cascade="all, delete-orphan",
+        overlaps="lazer_achievements",
     )
     team_membership = relationship(
         "TeamMember", back_populates="user", cascade="all, delete-orphan"
@@ -121,38 +125,29 @@
         primaryjoin="and_(User.id==UserAvatar.user_id, UserAvatar.is_active==True)",
         uselist=False,
     )
-
-=======
-    lazer_profile = relationship("LazerUserProfile", back_populates="user", uselist=False, cascade="all, delete-orphan")
-    lazer_statistics = relationship("LazerUserStatistics", back_populates="user", cascade="all, delete-orphan")
-    lazer_achievements = relationship("LazerUserAchievement", back_populates="user", cascade="all, delete-orphan")
-    lazer_profile_sections = relationship(
-        "LazerUserProfileSections",  # 修正类名拼写（添加s）
+    active_banners = relationship(
+        "LazerUserBanners",  # 原定义指向LazerUserBanners，实际应为UserAvatar
         back_populates="user",
-        cascade="all, delete-orphan"
-    )
-    statistics = relationship("LegacyUserStatistics", back_populates="user", cascade="all, delete-orphan")
-    achievements = relationship(
-        "LazerUserAchievement", 
-        back_populates="user", 
+        primaryjoin=(
+            "and_(User.id==LazerUserBanners.user_id, LazerUserBanners.is_active==True)"
+        ),
+        uselist=False,
+    )
+    lazer_badges = relationship(
+        "LazerUserBadge", back_populates="user", cascade="all, delete-orphan"
+    )
+    lazer_monthly_playcounts = relationship(
+        "LazerUserMonthlyPlaycounts",
+        back_populates="user",
         cascade="all, delete-orphan",
-        overlaps="lazer_achievements"
-    )
-    team_membership = relationship("TeamMember", back_populates="user", cascade="all, delete-orphan")
-    daily_challenge_stats = relationship("DailyChallengeStats", back_populates="user", uselist=False, cascade="all, delete-orphan")
-    rank_history = relationship("RankHistory", back_populates="user", cascade="all, delete-orphan")
-    avatar = relationship("UserAvatar", back_populates="user", primaryjoin="and_(User.id==UserAvatar.user_id, UserAvatar.is_active==True)", uselist=False)
-    active_banners = relationship(
-        "UserAvatar",  # 原定义指向LazerUserBanners，实际应为UserAvatar
-        back_populates="user",
-        primaryjoin="and_(User.id==UserAvatar.user_id, UserAvatar.is_active==True)",
-        uselist=False
-    )
-    lazer_badges = relationship("LazerUserBadge", back_populates="user", cascade="all, delete-orphan")
-    lazer_monthly_playcounts = relationship("LazerUserMonthlyPlaycounts", back_populates="user", cascade="all, delete-orphan")
-    lazer_previous_usernames = relationship("LazerUserPreviousUsername", back_populates="user", cascade="all, delete-orphan")
-    lazer_replays_watched = relationship("LazerUserReplaysWatched", back_populates="user", cascade="all, delete-orphan")
->>>>>>> 1d738bc0
+    )
+    lazer_previous_usernames = relationship(
+        "LazerUserPreviousUsername", back_populates="user", cascade="all, delete-orphan"
+    )
+    lazer_replays_watched = relationship(
+        "LazerUserReplaysWatched", back_populates="user", cascade="all, delete-orphan"
+    )
+
 
 # ============================================
 # Lazer API 专用表模型
@@ -216,13 +211,13 @@
 class LazerUserProfileSections(Base):
     __tablename__ = "lazer_user_profile_sections"
 
-    id=Column(Integer, primary_key=True)
-    user_id = Column(Integer, ForeignKey("users.id"),nullable=False)
-    section_name = Column(VARCHAR(50),nullable=False)
-    display_order=Column(Integer)
-
-    created_at=Column(DateTime, default=datetime.utcnow)
-    updated_at=Column(DateTime, default=datetime.utcnow, onupdate=datetime.utcnow)
+    id = Column(Integer, primary_key=True)
+    user_id = Column(Integer, ForeignKey("users.id"), nullable=False)
+    section_name = Column(VARCHAR(50), nullable=False)
+    display_order = Column(Integer)
+
+    created_at = Column(DateTime, default=datetime.utcnow)
+    updated_at = Column(DateTime, default=datetime.utcnow, onupdate=datetime.utcnow)
 
     user = relationship("User", back_populates="lazer_profile_sections")
 
@@ -253,13 +248,8 @@
     __tablename__ = "lazer_user_counts"
 
     user_id = Column(Integer, ForeignKey("users.id"), primary_key=True)
-<<<<<<< HEAD
 
     # 统计计数字段
-=======
-    
-    # 统计计数字段f
->>>>>>> 1d738bc0
     beatmap_playcounts_count = Column(Integer, default=0)
     comments_count = Column(Integer, default=0)
     favourite_beatmapset_count = Column(Integer, default=0)
@@ -335,6 +325,7 @@
     # 关联关系
     user = relationship("User", back_populates="lazer_statistics")
 
+
 class LazerUserBanners(Base):
     __tablename__ = "lazer_user_tournament_banners"
 
@@ -346,8 +337,8 @@
 
     # 修正user关系的back_populates值
     user = relationship(
-        "User", 
-        back_populates="active_banners"  # 改为实际存在的属性名
+        "User",
+        back_populates="active_banners",  # 改为实际存在的属性名
     )
 
 
@@ -364,8 +355,7 @@
 
     user = relationship("User", back_populates="lazer_achievements")
 
-<<<<<<< HEAD
-=======
+
 class LazerUserBadge(Base):
     __tablename__ = "lazer_user_badges"
 
@@ -423,7 +413,7 @@
     updated_at = Column(DateTime, default=datetime.utcnow, onupdate=datetime.utcnow)
 
     user = relationship("User", back_populates="lazer_replays_watched")
->>>>>>> 1d738bc0
+
 
 # ============================================
 # 旧的兼容性表模型（保留以便向后兼容）

--- conflicted
+++ resolved
@@ -133,19 +133,11 @@
     } else if let Ok(string) = obj.downcast::<PyString>() {
         write_string(buf, string);
     } else if let Ok(boolean) = obj.downcast::<PyBool>() {
-<<<<<<< HEAD
-      write_bool(buf, boolean);
-    } else if let Ok(float) = obj.downcast::<PyFloat>() {
-      write_float(buf, float);
-    } else if let Ok(integer) = obj.downcast::<PyInt>() {
-      write_integer(buf, integer);
-=======
         write_bool(buf, boolean);
     } else if let Ok(float) = obj.downcast::<PyFloat>() {
         write_float(buf, float);
     } else if let Ok(integer) = obj.downcast::<PyInt>() {
         write_integer(buf, integer);
->>>>>>> 9f7ab812
     } else if let Ok(bytes) = obj.downcast::<PyBytes>() {
         write_bin(buf, bytes);
     } else if let Ok(dict) = obj.downcast::<PyDict>() {
